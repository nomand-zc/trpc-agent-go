//
// Tencent is pleased to support the open source community by making trpc-agent-go available.
//
// Copyright (C) 2025 Tencent.  All rights reserved.
//
// trpc-agent-go is licensed under the Apache License Version 2.0.
//
//

// Package postgres provides the postgres session service.
package postgres

import (
	"context"
	"database/sql"
	"encoding/json"
	"fmt"
	"strings"
	"sync"
	"time"

	"github.com/google/uuid"
	"github.com/spaolacci/murmur3"
	"trpc.group/trpc-go/trpc-agent-go/event"
	isession "trpc.group/trpc-go/trpc-agent-go/internal/session"
	"trpc.group/trpc-go/trpc-agent-go/log"
	"trpc.group/trpc-go/trpc-agent-go/session"
	storage "trpc.group/trpc-go/trpc-agent-go/storage/postgres"
)

var _ session.Service = (*Service)(nil)

const (
	defaultSessionEventLimit     = 1000
	defaultChanBufferSize        = 100
	defaultAsyncPersisterNum     = 10
	defaultCleanupIntervalSecond = 300 // 5 min
	defaultTimeout               = 5 * time.Second

	defaultAsyncSummaryNum  = 3
	defaultSummaryQueueSize = 256

	defaultHost     = "localhost"
	defaultPort     = 5432
	defaultDatabase = "trpc-agent-go-pgsession"
	defaultSSLMode  = "disable"
)

// SessionState is the state of a session.
type SessionState struct {
	ID        string           `json:"id"`
	State     session.StateMap `json:"state"`
	CreatedAt time.Time        `json:"createdAt"`
	UpdatedAt time.Time        `json:"updatedAt"`
}

// Service is the postgres session service.
type Service struct {
	opts            ServiceOpts
	pgClient        storage.Client
	sessionTTL      time.Duration            // TTL for session state and event list
	appStateTTL     time.Duration            // TTL for app state
	userStateTTL    time.Duration            // TTL for user state
	eventPairChans  []chan *sessionEventPair // channel for session events to persistence
	summaryJobChans []chan *summaryJob       // channel for summary jobs to processing
	cleanupTicker   *time.Ticker             // ticker for automatic cleanup
	cleanupDone     chan struct{}            // signal to stop cleanup routine
	cleanupOnce     sync.Once                // ensure cleanup routine is stopped only once
	once            sync.Once

	// Table names with prefix applied
	tableSessionStates    string
	tableSessionEvents    string
	tableSessionSummaries string
	tableAppStates        string
	tableUserStates       string
}

type sessionEventPair struct {
	key   session.Key
	event *event.Event
}

// summaryJob represents a summary job to be processed asynchronously.
type summaryJob struct {
	sessionKey session.Key
	filterKey  string
	force      bool
	session    *session.Session
}

// buildFullTableName builds a full table name with optional schema and prefix.
// Examples:
// - schema="", prefix="", table="session_states" -> "session_states"
// - schema="myschema", prefix="", table="session_states" -> "myschema.session_states"
// - schema="", prefix="trpc_", table="session_states" -> "trpc_session_states"
// - schema="myschema", prefix="trpc_", table="session_states" -> "myschema.trpc_session_states"
func buildFullTableName(schema, prefix, tableName string) string {
	fullTableName := prefix + tableName
	if schema != "" {
		return schema + "." + fullTableName
	}
	return fullTableName
}

// parseTableName parses a full table name into schema and table components.
// Examples:
// - "session_states" -> ("public", "session_states")
// - "myschema.session_states" -> ("myschema", "session_states")
func parseTableName(fullTableName string) (schema, tableName string) {
	parts := strings.Split(fullTableName, ".")
	if len(parts) == 2 {
		return parts[0], parts[1]
	}
	return "public", fullTableName
}

// buildConnString builds a PostgreSQL connection string from options.
func buildConnString(opts ServiceOpts) string {
	// Default values
	host := opts.host
	if host == "" {
		host = defaultHost
	}
	port := opts.port
	if port == 0 {
		port = defaultPort
	}
	database := opts.database
	if database == "" {
		database = defaultDatabase
	}
	sslMode := opts.sslMode
	if sslMode == "" {
		sslMode = defaultSSLMode
	}

	// Build connection string
	connString := fmt.Sprintf("host=%s port=%d dbname=%s sslmode=%s",
		host, port, database, sslMode)

	if opts.user != "" {
		connString += fmt.Sprintf(" user=%s", opts.user)
	}
	if opts.password != "" {
		connString += fmt.Sprintf(" password=%s", opts.password)
	}

	return connString
}

// NewService creates a new postgres session service.
func NewService(options ...ServiceOpt) (*Service, error) {
	opts := ServiceOpts{
		sessionEventLimit:  defaultSessionEventLimit,
		sessionTTL:         0,
		appStateTTL:        0,
		userStateTTL:       0,
		asyncPersisterNum:  defaultAsyncPersisterNum,
		enableAsyncPersist: false,
		asyncSummaryNum:    defaultAsyncSummaryNum,
		summaryQueueSize:   defaultSummaryQueueSize,
		summaryJobTimeout:  30 * time.Second,
		softDelete:         true, // Enable soft delete by default
		cleanupInterval:    0,
	}
	for _, option := range options {
		option(&opts)
	}

	// Set default cleanup interval if any TTL is configured and auto cleanup is not disabled
	if opts.cleanupInterval <= 0 {
		if opts.sessionTTL > 0 || opts.appStateTTL > 0 || opts.userStateTTL > 0 {
			opts.cleanupInterval = defaultCleanupIntervalSecond * time.Second
		}
	}

	var pgClient storage.Client
	var err error
	builder := storage.GetClientBuilder()

	// Priority: direct connection settings > instance name
	// If direct connection settings are provided, use them
	if opts.host != "" {
		connString := buildConnString(opts)
		pgClient, err = builder(
			context.Background(),
			storage.WithClientConnString(connString),
			storage.WithExtraOptions(opts.extraOptions...),
		)
		if err != nil {
			return nil, fmt.Errorf("create postgres client from connection settings failed: %w", err)
		}
	} else if opts.instanceName != "" {
		// Otherwise, use instance name if provided
		builderOpts, ok := storage.GetPostgresInstance(opts.instanceName)
		if !ok {
			return nil, fmt.Errorf("postgres instance %s not found", opts.instanceName)
		}
		pgClient, err = builder(context.Background(), builderOpts...)
		if err != nil {
			return nil, fmt.Errorf("create postgres client from instance name failed: %w", err)
		}
	} else {
		return nil, fmt.Errorf("either connection settings (host, port, etc.) or instance name must be provided")
	}

	s := &Service{
		opts:         opts,
		pgClient:     pgClient,
		sessionTTL:   opts.sessionTTL,
		appStateTTL:  opts.appStateTTL,
		userStateTTL: opts.userStateTTL,
		cleanupDone:  make(chan struct{}),

		// Initialize table names with schema and prefix
		tableSessionStates:    buildFullTableName(opts.schema, opts.tablePrefix, "session_states"),
		tableSessionEvents:    buildFullTableName(opts.schema, opts.tablePrefix, "session_events"),
		tableSessionSummaries: buildFullTableName(opts.schema, opts.tablePrefix, "session_summaries"),
		tableAppStates:        buildFullTableName(opts.schema, opts.tablePrefix, "app_states"),
		tableUserStates:       buildFullTableName(opts.schema, opts.tablePrefix, "user_states"),
	}

	// Initialize database schema unless skipped
	if !opts.skipDBInit {
		s.initDB(context.Background())
	}

	if opts.enableAsyncPersist {
		s.startAsyncPersistWorker()
	}
	// Always start async summary workers by default.
	s.startAsyncSummaryWorker()

	// Start automatic cleanup if cleanup interval is configured
	if opts.cleanupInterval > 0 {
		s.startCleanupRoutine()
	}

	return s, nil
}

// CreateSession creates a new session.
func (s *Service) CreateSession(
	ctx context.Context,
	key session.Key,
	state session.StateMap,
	opts ...session.Option,
) (*session.Session, error) {
	if err := key.CheckUserKey(); err != nil {
		return nil, err
	}
	if key.SessionID == "" {
		key.SessionID = uuid.New().String()
	}

	now := time.Now()
	sessState := &SessionState{
		ID:        key.SessionID,
		State:     make(session.StateMap),
		UpdatedAt: now,
		CreatedAt: now,
	}
	for k, v := range state {
		sessState.State[k] = v
	}

	sessBytes, err := json.Marshal(sessState)
	if err != nil {
		return nil, fmt.Errorf("marshal session failed: %w", err)
	}

	// Calculate expires_at based on TTL
	var expiresAt *time.Time
	if s.sessionTTL > 0 {
		t := now.Add(s.sessionTTL)
		expiresAt = &t
	}

	// Check if session already exists
	var sessionExists bool
	var existingExpiresAt sql.NullTime
	err = s.pgClient.Query(ctx, func(rows *sql.Rows) error {
		if rows.Next() {
			sessionExists = true
			if err := rows.Scan(&existingExpiresAt); err != nil {
				return err
			}
		}
		return nil
	}, fmt.Sprintf(`SELECT expires_at FROM %s
		WHERE app_name = $1 AND user_id = $2 AND session_id = $3
		AND deleted_at IS NULL`, s.tableSessionStates),
		key.AppName, key.UserID, key.SessionID)
	if err != nil {
		return nil, fmt.Errorf("check existing session failed: %w", err)
	}

	if sessionExists {
		if !existingExpiresAt.Valid {
			return nil, fmt.Errorf("session already exists and has not expired")
		}
		if existingExpiresAt.Time.After(now) {
			return nil, fmt.Errorf("session already exists and has not expired")
		}
		log.Infof("found expired session (app=%s,. user=%s, session=%s), triggering cleanup",
			key.AppName, key.UserID, key.SessionID)
		s.cleanupExpiredForUser(ctx, session.UserKey{AppName: key.AppName, UserID: key.UserID})
	}

	// Insert session state
	_, err = s.pgClient.ExecContext(ctx,
		fmt.Sprintf(`INSERT INTO %s (app_name, user_id, session_id, state, created_at, updated_at, expires_at)
		 VALUES ($1, $2, $3, $4, $5, $6, $7)`, s.tableSessionStates),
		key.AppName, key.UserID, key.SessionID, sessBytes, sessState.CreatedAt, sessState.UpdatedAt, expiresAt,
	)
	if err != nil {
		return nil, fmt.Errorf("create session failed: %w", err)
	}

	appState, err := s.ListAppStates(ctx, key.AppName)
	if err != nil {
		return nil, fmt.Errorf("list app states failed: %w", err)
	}

	userState, err := s.ListUserStates(ctx, session.UserKey{AppName: key.AppName, UserID: key.UserID})
	if err != nil {
		return nil, fmt.Errorf("list user states failed: %w", err)
	}

	sess := &session.Session{
		ID:        key.SessionID,
		AppName:   key.AppName,
		UserID:    key.UserID,
		State:     sessState.State,
		Events:    []event.Event{},
		Summaries: make(map[string]*session.Summary),
		UpdatedAt: sessState.UpdatedAt,
		CreatedAt: sessState.CreatedAt,
	}

	return mergeState(appState, userState, sess), nil
}

// GetSession gets a session.
func (s *Service) GetSession(
	ctx context.Context,
	key session.Key,
	opts ...session.Option,
) (*session.Session, error) {
	if err := key.CheckSessionKey(); err != nil {
		return nil, err
	}
	opt := applyOptions(opts...)
	sess, err := s.getSession(ctx, key, opt.EventNum, opt.EventTime)
	if err != nil {
		return nil, fmt.Errorf("postgres session service get session state failed: %w", err)
	}

	// Refresh session TTL if configured and session exists
	if sess != nil && s.sessionTTL > 0 {
		if err := s.refreshSessionTTL(ctx, key); err != nil {
			log.Warnf("failed to refresh session TTL: %v", err)
			// Don't fail the GetSession call, just log the warning
		}
	}

	return sess, nil
}

// ListSessions lists all sessions by user scope of session key.
func (s *Service) ListSessions(
	ctx context.Context,
	userKey session.UserKey,
	opts ...session.Option,
) ([]*session.Session, error) {
	if err := userKey.CheckUserKey(); err != nil {
		return nil, err
	}
	opt := applyOptions(opts...)
	sessList, err := s.listSessions(ctx, userKey, opt.EventNum, opt.EventTime)
	if err != nil {
		return nil, fmt.Errorf("postgres session service get session list failed: %w", err)
	}
	return sessList, nil
}

// DeleteSession deletes a session.
func (s *Service) DeleteSession(
	ctx context.Context,
	key session.Key,
	opts ...session.Option,
) error {
	if err := key.CheckSessionKey(); err != nil {
		return err
	}
	if err := s.deleteSessionState(ctx, key); err != nil {
		return fmt.Errorf("postgres session service delete session state failed: %w", err)
	}
	return nil
}

// UpdateAppState updates the state by target scope and key.
func (s *Service) UpdateAppState(ctx context.Context, appName string, state session.StateMap) error {
	if appName == "" {
		return session.ErrAppNameRequired
	}

	now := time.Now()
	var expiresAt *time.Time
	if s.appStateTTL > 0 {
		t := now.Add(s.appStateTTL)
		expiresAt = &t
	}

	for k, v := range state {
		k = strings.TrimPrefix(k, session.StateAppPrefix)
		// Use UPSERT to handle conflicts - update if exists, insert if not
		_, err := s.pgClient.ExecContext(ctx,
			fmt.Sprintf(`INSERT INTO %s (app_name, key, value, updated_at, expires_at, deleted_at)
			 VALUES ($1, $2, $3, $4, $5, NULL)
			 ON CONFLICT (app_name, key) WHERE deleted_at IS NULL
			 DO UPDATE SET
			   value = EXCLUDED.value,
			   updated_at = EXCLUDED.updated_at,
			   expires_at = EXCLUDED.expires_at`, s.tableAppStates),
			appName, k, v, now, expiresAt,
		)
		if err != nil {
			return fmt.Errorf("postgres session service update app state failed: %w", err)
		}
	}
	return nil
}

// ListAppStates gets the app states.
func (s *Service) ListAppStates(ctx context.Context, appName string) (session.StateMap, error) {
	if appName == "" {
		return nil, session.ErrAppNameRequired
	}

	appStateMap := make(session.StateMap)
	err := s.pgClient.Query(ctx, func(rows *sql.Rows) error {
		for rows.Next() {
			var key string
			var value []byte
			if err := rows.Scan(&key, &value); err != nil {
				return err
			}
			appStateMap[key] = value
		}
		return nil
	}, fmt.Sprintf(`SELECT key, value FROM %s
		WHERE app_name = $1
		AND (expires_at IS NULL OR expires_at > $2)
		AND deleted_at IS NULL`, s.tableAppStates),
		appName, time.Now())

	if err != nil {
		return nil, fmt.Errorf("postgres session service list app states failed: %w", err)
	}
	return appStateMap, nil
}

// DeleteAppState deletes the state by target scope and key.
func (s *Service) DeleteAppState(ctx context.Context, appName string, key string) error {
	if appName == "" {
		return session.ErrAppNameRequired
	}
	if key == "" {
		return fmt.Errorf("state key is required")
	}

	var err error
	if s.opts.softDelete {
		// Soft delete: set deleted_at timestamp
		_, err = s.pgClient.ExecContext(ctx,
			fmt.Sprintf(`UPDATE %s SET deleted_at = $1
			 WHERE app_name = $2 AND key = $3 AND deleted_at IS NULL`, s.tableAppStates),
			time.Now(), appName, key)
	} else {
		// Hard delete: permanently remove record
		_, err = s.pgClient.ExecContext(ctx,
			fmt.Sprintf(`DELETE FROM %s
			 WHERE app_name = $1 AND key = $2`, s.tableAppStates),
			appName, key)
	}

	if err != nil {
		return fmt.Errorf("postgres session service delete app state failed: %w", err)
	}
	return nil
}

// UpdateUserState updates the state by target scope and key.
func (s *Service) UpdateUserState(ctx context.Context, userKey session.UserKey, state session.StateMap) error {
	if err := userKey.CheckUserKey(); err != nil {
		return err
	}

	now := time.Now()
	var expiresAt *time.Time
	if s.userStateTTL > 0 {
		t := now.Add(s.userStateTTL)
		expiresAt = &t
	}

	for k, v := range state {
		k = strings.TrimPrefix(k, session.StateUserPrefix)
		// Use UPSERT to handle conflicts - update if exists, insert if not
		_, err := s.pgClient.ExecContext(ctx,
			fmt.Sprintf(`INSERT INTO %s (app_name, user_id, key, value, updated_at, expires_at, deleted_at)
			 VALUES ($1, $2, $3, $4, $5, $6, NULL)
			 ON CONFLICT (app_name, user_id, key) WHERE deleted_at IS NULL
			 DO UPDATE SET
			   value = EXCLUDED.value,
			   updated_at = EXCLUDED.updated_at,
			   expires_at = EXCLUDED.expires_at`, s.tableUserStates),
			userKey.AppName, userKey.UserID, k, v, now, expiresAt,
		)
		if err != nil {
			return fmt.Errorf("postgres session service update user state failed: %w", err)
		}
	}
	return nil
}

// ListUserStates lists the state by target scope and key.
func (s *Service) ListUserStates(ctx context.Context, userKey session.UserKey) (session.StateMap, error) {
	if err := userKey.CheckUserKey(); err != nil {
		return nil, err
	}

	userStateMap := make(session.StateMap)
	err := s.pgClient.Query(ctx, func(rows *sql.Rows) error {
		for rows.Next() {
			var key string
			var value []byte
			if err := rows.Scan(&key, &value); err != nil {
				return err
			}
			userStateMap[key] = value
		}
		return nil
	}, fmt.Sprintf(`SELECT key, value FROM %s
		WHERE app_name = $1 AND user_id = $2
		AND (expires_at IS NULL OR expires_at > $3)
		AND deleted_at IS NULL`, s.tableUserStates),
		userKey.AppName, userKey.UserID, time.Now())

	if err != nil {
		return nil, fmt.Errorf("postgres session service list user states failed: %w", err)
	}
	return userStateMap, nil
}

// DeleteUserState deletes the state by target scope and key.
func (s *Service) DeleteUserState(ctx context.Context, userKey session.UserKey, key string) error {
	if err := userKey.CheckUserKey(); err != nil {
		return err
	}
	if key == "" {
		return fmt.Errorf("state key is required")
	}

	var err error
	if s.opts.softDelete {
		_, err = s.pgClient.ExecContext(ctx,
			fmt.Sprintf(`UPDATE %s SET deleted_at = $1
			 WHERE app_name = $2 AND user_id = $3 AND key = $4 AND deleted_at IS NULL`, s.tableUserStates),
			time.Now(), userKey.AppName, userKey.UserID, key)
	} else {
		_, err = s.pgClient.ExecContext(ctx,
			fmt.Sprintf(`DELETE FROM %s
			 WHERE app_name = $1 AND user_id = $2 AND key = $3`, s.tableUserStates),
			userKey.AppName, userKey.UserID, key)
	}
	if err != nil {
		return fmt.Errorf("postgres session service delete user state failed: %w", err)
	}
	return nil
}

// AppendEvent appends an event to a session.
func (s *Service) AppendEvent(
	ctx context.Context,
	sess *session.Session,
	event *event.Event,
	opts ...session.Option,
) error {
	key := session.Key{
		AppName:   sess.AppName,
		UserID:    sess.UserID,
		SessionID: sess.ID,
	}
	if err := key.CheckSessionKey(); err != nil {
		return err
	}
	// update user session with the given event
	isession.UpdateUserSession(sess, event, opts...)

	// persist event to postgres asynchronously
	if s.opts.enableAsyncPersist {
		defer func() {
			if r := recover(); r != nil {
				if err, ok := r.(error); ok && err.Error() == "send on closed channel" {
					log.Errorf("postgres session service append event failed: %v", r)
					return
				}
				panic(r)
			}
		}()

		// TODO: Init hash index at session creation to prevent duplicate computation.
		hKey := fmt.Sprintf("%s:%s:%s", key.AppName, key.UserID, key.SessionID)
		n := len(s.eventPairChans)
		index := int(murmur3.Sum32([]byte(hKey))) % n
		select {
		case s.eventPairChans[index] <- &sessionEventPair{key: key, event: event}:
		case <-ctx.Done():
			return ctx.Err()
		}
		return nil
	}

	if err := s.addEvent(ctx, key, event); err != nil {
		return fmt.Errorf("postgres session service append event failed: %w", err)
	}

	return nil
}

// Close closes the service.
func (s *Service) Close() error {
	s.once.Do(func() {
		// Stop cleanup routine
		s.stopCleanupRoutine()

		// close postgres connection
		if s.pgClient != nil {
			s.pgClient.Close()
		}

		for _, ch := range s.eventPairChans {
			close(ch)
		}

		for _, ch := range s.summaryJobChans {
			close(ch)
		}
	})

	return nil
}

func (s *Service) getSession(
	ctx context.Context,
	key session.Key,
	limit int,
	afterTime time.Time,
) (*session.Session, error) {
	// Query session state (always filter deleted records)
	var sessState *SessionState
	stateQuery := fmt.Sprintf(`SELECT state, created_at, updated_at FROM %s
		WHERE app_name = $1 AND user_id = $2 AND session_id = $3
		AND (expires_at IS NULL OR expires_at > $4)
		AND deleted_at IS NULL`, s.tableSessionStates)
<<<<<<< HEAD
	stateArgs := []any{key.AppName, key.UserID, key.SessionID, time.Now().UTC()}
=======
	stateArgs := []interface{}{key.AppName, key.UserID, key.SessionID, time.Now()}
>>>>>>> 7af57889

	err := s.pgClient.Query(ctx, func(rows *sql.Rows) error {
		if rows.Next() {
			var stateBytes []byte
			var createdAt, updatedAt time.Time
			if err := rows.Scan(&stateBytes, &createdAt, &updatedAt); err != nil {
				return err
			}
			sessState = &SessionState{}
			if err := json.Unmarshal(stateBytes, sessState); err != nil {
				return fmt.Errorf("unmarshal session state failed: %w", err)
			}
			sessState.CreatedAt = createdAt
			sessState.UpdatedAt = updatedAt
		}
		return nil
	}, stateQuery, stateArgs...)

	if err != nil {
		return nil, fmt.Errorf("get session state failed: %w", err)
	}
	if sessState == nil {
		return nil, nil
	}

	// Query app state
	appState, err := s.ListAppStates(ctx, key.AppName)
	if err != nil {
		return nil, err
	}

	// Query user state
	userState, err := s.ListUserStates(ctx, session.UserKey{
		AppName: key.AppName,
		UserID:  key.UserID,
	})
	if err != nil {
		return nil, err
	}

	// Query events (always filter deleted records)
	// Note: limit here only controls how many events to return, not delete from database
	events := []event.Event{}
	now := time.Now()
	var eventQuery string
	var eventArgs []any

	if limit > 0 {
		eventQuery = fmt.Sprintf(`SELECT event FROM %s
			WHERE app_name = $1 AND user_id = $2 AND session_id = $3
			AND (expires_at IS NULL OR expires_at > $4)
			AND created_at > $5
			AND deleted_at IS NULL
			ORDER BY created_at DESC
			LIMIT $6`, s.tableSessionEvents)
		eventArgs = []any{key.AppName, key.UserID, key.SessionID, now, afterTime, limit}
	} else {
		eventQuery = fmt.Sprintf(`SELECT event FROM %s
			WHERE app_name = $1 AND user_id = $2 AND session_id = $3
			AND (expires_at IS NULL OR expires_at > $4)
			AND created_at > $5
			AND deleted_at IS NULL
			ORDER BY created_at DESC`, s.tableSessionEvents)
		eventArgs = []any{key.AppName, key.UserID, key.SessionID, now, afterTime}
	}

	err = s.pgClient.Query(ctx, func(rows *sql.Rows) error {
		for rows.Next() {
			var eventBytes []byte
			if err := rows.Scan(&eventBytes); err != nil {
				return err
			}
			var evt event.Event
			if err := json.Unmarshal(eventBytes, &evt); err != nil {
				return fmt.Errorf("unmarshal event failed: %w", err)
			}
			events = append(events, evt)
		}
		return nil
	}, eventQuery, eventArgs...)

	if err != nil {
		return nil, fmt.Errorf("get events failed: %w", err)
	}

	// Reverse events to get chronological order
	for i, j := 0, len(events)-1; i < j; i, j = i+1, j-1 {
		events[i], events[j] = events[j], events[i]
	}

	// Query summaries (always filter deleted records)
	summaries := make(map[string]*session.Summary)
	summaryQuery := fmt.Sprintf(`SELECT filter_key, summary FROM %s
		WHERE app_name = $1 AND user_id = $2 AND session_id = $3
		AND (expires_at IS NULL OR expires_at > $4)
		AND deleted_at IS NULL`, s.tableSessionSummaries)
<<<<<<< HEAD
	summaryArgs := []any{key.AppName, key.UserID, key.SessionID, time.Now().UTC()}
=======
	summaryArgs := []interface{}{key.AppName, key.UserID, key.SessionID, time.Now()}
>>>>>>> 7af57889

	err = s.pgClient.Query(ctx, func(rows *sql.Rows) error {
		for rows.Next() {
			var filterKey string
			var summaryBytes []byte
			if err := rows.Scan(&filterKey, &summaryBytes); err != nil {
				return err
			}
			var sum session.Summary
			if err := json.Unmarshal(summaryBytes, &sum); err != nil {
				return fmt.Errorf("unmarshal summary failed: %w", err)
			}
			summaries[filterKey] = &sum
		}
		return nil
	}, summaryQuery, summaryArgs...)

	if err != nil {
		return nil, fmt.Errorf("get summaries failed: %w", err)
	}

	sess := &session.Session{
		ID:        key.SessionID,
		AppName:   key.AppName,
		UserID:    key.UserID,
		State:     sessState.State,
		Events:    events,
		Summaries: summaries,
		UpdatedAt: sessState.UpdatedAt,
		CreatedAt: sessState.CreatedAt,
	}

	return mergeState(appState, userState, sess), nil
}

func (s *Service) listSessions(
	ctx context.Context,
	key session.UserKey,
	limit int,
	afterTime time.Time,
) ([]*session.Session, error) {
	// Query app state
	appState, err := s.ListAppStates(ctx, key.AppName)
	if err != nil {
		return nil, err
	}

	// Query user state
	userState, err := s.ListUserStates(ctx, key)
	if err != nil {
		return nil, err
	}

	// Query all session states for this user (always filter deleted records)
	var sessStates []*SessionState
	listQuery := fmt.Sprintf(`SELECT session_id, state, created_at, updated_at FROM %s
		WHERE app_name = $1 AND user_id = $2
		AND (expires_at IS NULL OR expires_at > $3)
		AND deleted_at IS NULL
		ORDER BY updated_at DESC`, s.tableSessionStates)
<<<<<<< HEAD
	listArgs := []any{key.AppName, key.UserID, time.Now().UTC()}
=======
	listArgs := []interface{}{key.AppName, key.UserID, time.Now()}
>>>>>>> 7af57889

	err = s.pgClient.Query(ctx, func(rows *sql.Rows) error {
		for rows.Next() {
			var sessionID string
			var stateBytes []byte
			var createdAt, updatedAt time.Time
			if err := rows.Scan(&sessionID, &stateBytes, &createdAt, &updatedAt); err != nil {
				return err
			}
			var state SessionState
			if err := json.Unmarshal(stateBytes, &state); err != nil {
				return fmt.Errorf("unmarshal session state failed: %w", err)
			}
			state.ID = sessionID
			state.CreatedAt = createdAt
			state.UpdatedAt = updatedAt
			sessStates = append(sessStates, &state)
		}
		return nil
	}, listQuery, listArgs...)

	if err != nil {
		return nil, fmt.Errorf("list session states failed: %w", err)
	}

	// Build session keys for batch loading events and summaries
	sessionKeys := make([]session.Key, 0, len(sessStates))
	for _, sessState := range sessStates {
		sessionKeys = append(sessionKeys, session.Key{
			AppName:   key.AppName,
			UserID:    key.UserID,
			SessionID: sessState.ID,
		})
	}

	// Batch load events for all sessions
	// Note: limit here only controls how many events to return per session, not delete from database
	eventsList, err := s.getEventsList(ctx, sessionKeys, limit, afterTime)
	if err != nil {
		return nil, fmt.Errorf("get events list failed: %w", err)
	}

	// Batch load summaries for all sessions
	summariesList, err := s.getSummariesList(ctx, sessionKeys)
	if err != nil {
		return nil, fmt.Errorf("get summaries list failed: %w", err)
	}

	sessions := make([]*session.Session, 0, len(sessStates))
	for i, sessState := range sessStates {
		sess := &session.Session{
			ID:        sessState.ID,
			AppName:   key.AppName,
			UserID:    key.UserID,
			State:     sessState.State,
			Events:    eventsList[i],
			Summaries: summariesList[i],
			UpdatedAt: sessState.UpdatedAt,
			CreatedAt: sessState.CreatedAt,
		}
		sessions = append(sessions, mergeState(appState, userState, sess))
	}

	return sessions, nil
}

func (s *Service) addEvent(ctx context.Context, key session.Key, event *event.Event) error {
	now := time.Now()

	// Get current session state (always filter deleted records, but allow expired sessions)
	var sessState *SessionState
	var currentExpiresAt *time.Time
	err := s.pgClient.Query(ctx, func(rows *sql.Rows) error {
		if rows.Next() {
			var stateBytes []byte
			if err := rows.Scan(&stateBytes, &currentExpiresAt); err != nil {
				return err
			}
			sessState = &SessionState{}
			if err := json.Unmarshal(stateBytes, sessState); err != nil {
				return fmt.Errorf("unmarshal session state failed: %w", err)
			}
		}
		return nil
	}, fmt.Sprintf(`SELECT state, expires_at FROM %s
		WHERE app_name = $1 AND user_id = $2 AND session_id = $3
		AND deleted_at IS NULL`, s.tableSessionStates),
		key.AppName, key.UserID, key.SessionID)

	if err != nil {
		return fmt.Errorf("get session state failed: %w", err)
	}
	if sessState == nil {
		return fmt.Errorf("session not found")
	}

	// Check if session is expired, log info if so
	if currentExpiresAt != nil && currentExpiresAt.Before(now) {
		log.Infof("appending event to expired session (app=%s, user=%s, session=%s), will extend expires_at",
			key.AppName, key.UserID, key.SessionID)
	}

	sessState.UpdatedAt = now
	if sessState.State == nil {
		sessState.State = make(session.StateMap)
	}
	isession.ApplyEventStateDeltaMap(sessState.State, event)
	updatedStateBytes, err := json.Marshal(sessState)
	if err != nil {
		return fmt.Errorf("marshal session state failed: %w", err)
	}

	eventBytes, err := json.Marshal(event)
	if err != nil {
		return fmt.Errorf("marshal event failed: %w", err)
	}

	var expiresAt *time.Time
	if s.sessionTTL > 0 {
		t := now.Add(s.sessionTTL)
		expiresAt = &t
	}

	// Use transaction to update session state and insert event
	err = s.pgClient.Transaction(ctx, func(tx *sql.Tx) error {
		// Update session state
		_, err := tx.ExecContext(ctx,
			fmt.Sprintf(`UPDATE %s SET state = $1, updated_at = $2, expires_at = $3
			 WHERE app_name = $4 AND user_id = $5 AND session_id = $6 AND deleted_at IS NULL`, s.tableSessionStates),
			updatedStateBytes, sessState.UpdatedAt, expiresAt,
			key.AppName, key.UserID, key.SessionID)
		if err != nil {
			return fmt.Errorf("update session state failed: %w", err)
		}

		// Insert event if it has response and is not partial
		if event.Response != nil && !event.IsPartial && event.IsValidContent() {
			_, err = tx.ExecContext(ctx,
				fmt.Sprintf(`INSERT INTO %s (app_name, user_id, session_id, event, created_at, updated_at, expires_at)
				 VALUES ($1, $2, $3, $4, $5, $6, $7)`, s.tableSessionEvents),
				key.AppName, key.UserID, key.SessionID, eventBytes, now, now, expiresAt)
			if err != nil {
				return fmt.Errorf("insert event failed: %w", err)
			}

			// Enforce event limit if configured
			if s.opts.sessionEventLimit > 0 {
				if err := s.enforceEventLimit(ctx, tx, key, now); err != nil {
					return err
				}
			}
		}
		return nil
	})

	if err != nil {
		return fmt.Errorf("store event failed: %w", err)
	}
	return nil
}

// enforceEventLimit removes old events beyond the configured limit.
// Strategy: Find the Nth newest event's created_at, then delete all events older than that.
func (s *Service) enforceEventLimit(ctx context.Context, tx *sql.Tx, key session.Key, now time.Time) error {
	if s.opts.softDelete {
		// Soft delete: mark events older than the Nth newest event
		_, err := tx.ExecContext(ctx,
			fmt.Sprintf(`UPDATE %s
			SET deleted_at = $4
			WHERE app_name = $1 AND user_id = $2 AND session_id = $3
			AND deleted_at IS NULL
			AND created_at < (
				SELECT created_at
				FROM %s
				WHERE app_name = $1 AND user_id = $2 AND session_id = $3
				AND deleted_at IS NULL
				ORDER BY created_at DESC
				OFFSET $5 LIMIT 1
			)`, s.tableSessionEvents, s.tableSessionEvents),
			key.AppName, key.UserID, key.SessionID, now, s.opts.sessionEventLimit)
		if err != nil {
			return fmt.Errorf("soft delete old events failed: %w", err)
		}
	} else {
		// Hard delete: physically remove events older than the Nth newest event
		_, err := tx.ExecContext(ctx,
			fmt.Sprintf(`DELETE FROM %s
			WHERE app_name = $1 AND user_id = $2 AND session_id = $3
			AND deleted_at IS NULL
			AND created_at < (
				SELECT created_at
				FROM %s
				WHERE app_name = $1 AND user_id = $2 AND session_id = $3
				AND deleted_at IS NULL
				ORDER BY created_at DESC
				OFFSET $4 LIMIT 1
			)`, s.tableSessionEvents, s.tableSessionEvents),
			key.AppName, key.UserID, key.SessionID, s.opts.sessionEventLimit)
		if err != nil {
			return fmt.Errorf("hard delete old events failed: %w", err)
		}
	}
	return nil
}

// refreshSessionTTL updates the session's updated_at and expires_at timestamps.
// This effectively "renews" the session, extending its lifetime by the configured TTL.
func (s *Service) refreshSessionTTL(ctx context.Context, key session.Key) error {
	now := time.Now()
	expiresAt := now.Add(s.sessionTTL)

	_, err := s.pgClient.ExecContext(ctx,
		fmt.Sprintf(`UPDATE %s
		SET updated_at = $1, expires_at = $2
		WHERE app_name = $3 AND user_id = $4 AND session_id = $5
		AND deleted_at IS NULL`, s.tableSessionStates),
		now, expiresAt, key.AppName, key.UserID, key.SessionID)

	if err != nil {
		return fmt.Errorf("refresh session TTL failed: %w", err)
	}
	return nil
}

func (s *Service) deleteSessionState(ctx context.Context, key session.Key) error {
	err := s.pgClient.Transaction(ctx, func(tx *sql.Tx) error {
		if s.opts.softDelete {
			// Soft delete: set deleted_at timestamp
			now := time.Now()

			// Soft delete session state
			_, err := tx.ExecContext(ctx,
				fmt.Sprintf(`UPDATE %s SET deleted_at = $1
				 WHERE app_name = $2 AND user_id = $3 AND session_id = $4 AND deleted_at IS NULL`, s.tableSessionStates),
				now, key.AppName, key.UserID, key.SessionID)
			if err != nil {
				return err
			}

			// Soft delete session summaries
			_, err = tx.ExecContext(ctx,
				fmt.Sprintf(`UPDATE %s SET deleted_at = $1
				 WHERE app_name = $2 AND user_id = $3 AND session_id = $4 AND deleted_at IS NULL`, s.tableSessionSummaries),
				now, key.AppName, key.UserID, key.SessionID)
			if err != nil {
				return err
			}

			// Soft delete session events
			_, err = tx.ExecContext(ctx,
				fmt.Sprintf(`UPDATE %s SET deleted_at = $1
				 WHERE app_name = $2 AND user_id = $3 AND session_id = $4 AND deleted_at IS NULL`, s.tableSessionEvents),
				now, key.AppName, key.UserID, key.SessionID)
			if err != nil {
				return err
			}
		} else {
			// Hard delete: permanently remove records

			// Delete session state
			_, err := tx.ExecContext(ctx,
				fmt.Sprintf(`DELETE FROM %s
				 WHERE app_name = $1 AND user_id = $2 AND session_id = $3`, s.tableSessionStates),
				key.AppName, key.UserID, key.SessionID)
			if err != nil {
				return err
			}

			// Delete session summaries
			_, err = tx.ExecContext(ctx,
				fmt.Sprintf(`DELETE FROM %s
				 WHERE app_name = $1 AND user_id = $2 AND session_id = $3`, s.tableSessionSummaries),
				key.AppName, key.UserID, key.SessionID)
			if err != nil {
				return err
			}

			// Delete session events
			_, err = tx.ExecContext(ctx,
				fmt.Sprintf(`DELETE FROM %s
				 WHERE app_name = $1 AND user_id = $2 AND session_id = $3`, s.tableSessionEvents),
				key.AppName, key.UserID, key.SessionID)
			if err != nil {
				return err
			}
		}

		return nil
	})

	if err != nil {
		return fmt.Errorf("postgres session service delete session state failed: %w", err)
	}
	return nil
}

func (s *Service) startAsyncPersistWorker() {
	persisterNum := s.opts.asyncPersisterNum
	// init event pair chan
	s.eventPairChans = make([]chan *sessionEventPair, persisterNum)
	for i := 0; i < persisterNum; i++ {
		s.eventPairChans[i] = make(chan *sessionEventPair, defaultChanBufferSize)
	}

	for _, eventPairChan := range s.eventPairChans {
		go func(eventPairChan chan *sessionEventPair) {
			for pair := range eventPairChan {
				log.Debugf("Session persistence queue monitoring: channel capacity: %d, current length: %d, session key:(app: %s, user: %s, session: %s)",
					cap(eventPairChan), len(eventPairChan), pair.key.AppName, pair.key.UserID, pair.key.SessionID)
				ctx, cancel := context.WithTimeout(context.Background(), defaultTimeout)
				if err := s.addEvent(ctx, pair.key, pair.event); err != nil {
					log.Errorf("postgres session service async persist event failed: %v", err)
				}
				cancel()
			}
		}(eventPairChan)
	}
}

func (s *Service) startAsyncSummaryWorker() {
	if s.opts.summarizer == nil {
		return
	}

	summaryNum := s.opts.asyncSummaryNum
	queueSize := s.opts.summaryQueueSize

	// init summary job chan
	s.summaryJobChans = make([]chan *summaryJob, summaryNum)
	for i := 0; i < summaryNum; i++ {
		s.summaryJobChans[i] = make(chan *summaryJob, queueSize)
	}

	for _, summaryJobChan := range s.summaryJobChans {
		go func(jobChan chan *summaryJob) {
			for job := range jobChan {
				ctx, cancel := context.WithTimeout(context.Background(), s.opts.summaryJobTimeout)
				err := s.CreateSessionSummary(ctx, job.session, job.filterKey, job.force)
				if err != nil {
					log.Errorf("postgres session service async summary failed: %v", err)
				}
				cancel()
			}
		}(summaryJobChan)
	}
}

func mergeState(appState, userState session.StateMap, sess *session.Session) *session.Session {
	for k, v := range appState {
		sess.State[session.StateAppPrefix+k] = v
	}
	for k, v := range userState {
		sess.State[session.StateUserPrefix+k] = v
	}
	return sess
}

func applyOptions(opts ...session.Option) *session.Options {
	opt := &session.Options{}
	for _, o := range opts {
		o(opt)
	}
	return opt
}

// getEventsList batch loads events for multiple sessions.
// Note: limit here only controls how many events to return per session, not delete from database
func (s *Service) getEventsList(
	ctx context.Context,
	sessionKeys []session.Key,
	limit int,
	afterTime time.Time,
) ([][]event.Event, error) {
	if len(sessionKeys) == 0 {
		return [][]event.Event{}, nil
	}

	// Build session IDs array
	sessionIDs := make([]string, len(sessionKeys))
	for i, key := range sessionKeys {
		sessionIDs[i] = key.SessionID
	}

	// Query events for all sessions
	var query string
	var args []any

	if limit > 0 {
		// With limit: use LATERAL JOIN to apply limit per session
		query = fmt.Sprintf(`
			SELECT s.session_id, e.event
			FROM (SELECT UNNEST($1::varchar[]) as session_id) s
			LEFT JOIN LATERAL (
				SELECT event FROM %s
				WHERE app_name = $2 AND user_id = $3 AND session_id = s.session_id
				AND (expires_at IS NULL OR expires_at > $4)
				AND created_at > $5
				AND deleted_at IS NULL
				ORDER BY created_at DESC
				LIMIT $6
			) e ON true
			ORDER BY s.session_id`, s.tableSessionEvents)
<<<<<<< HEAD
		args = []any{sessionIDs, sessionKeys[0].AppName, sessionKeys[0].UserID, time.Now().UTC(), afterTime, limit}
=======
		args = []interface{}{sessionIDs, sessionKeys[0].AppName, sessionKeys[0].UserID, time.Now(), afterTime, limit}
>>>>>>> 7af57889
	} else {
		// Without limit: simple query with IN clause
		query = fmt.Sprintf(`
			SELECT session_id, event
			FROM %s
			WHERE app_name = $1 AND user_id = $2
			AND session_id = ANY($3::varchar[])
			AND (expires_at IS NULL OR expires_at > $4)
			AND created_at > $5
			AND deleted_at IS NULL
			ORDER BY session_id, created_at DESC`, s.tableSessionEvents)
<<<<<<< HEAD
		args = []any{sessionKeys[0].AppName, sessionKeys[0].UserID, sessionIDs, time.Now().UTC(), afterTime}
=======
		args = []interface{}{sessionKeys[0].AppName, sessionKeys[0].UserID, sessionIDs, time.Now(), afterTime}
>>>>>>> 7af57889
	}

	// Execute query and group events by session
	eventsMap := make(map[string][]event.Event)
	err := s.pgClient.Query(ctx, func(rows *sql.Rows) error {
		for rows.Next() {
			var sessionID string
			var eventBytes []byte
			if err := rows.Scan(&sessionID, &eventBytes); err != nil {
				return err
			}

			// Skip null events (from LEFT JOIN when no events exist)
			if eventBytes == nil {
				continue
			}

			var evt event.Event
			if err := json.Unmarshal(eventBytes, &evt); err != nil {
				return fmt.Errorf("unmarshal event failed: %w", err)
			}
			eventsMap[sessionID] = append(eventsMap[sessionID], evt)
		}
		return nil
	}, query, args...)

	if err != nil {
		return nil, fmt.Errorf("query events failed: %w", err)
	}

	// Build result list in the same order as sessionKeys
	result := make([][]event.Event, len(sessionKeys))
	for i, key := range sessionKeys {
		events := eventsMap[key.SessionID]
		if events == nil {
			events = []event.Event{}
		}
		// Reverse events to get chronological order (oldest first)
		for j, k := 0, len(events)-1; j < k; j, k = j+1, k-1 {
			events[j], events[k] = events[k], events[j]
		}
		result[i] = events
	}

	return result, nil
}

// getSummariesList batch loads summaries for multiple sessions.
func (s *Service) getSummariesList(
	ctx context.Context,
	sessionKeys []session.Key,
) ([]map[string]*session.Summary, error) {
	if len(sessionKeys) == 0 {
		return []map[string]*session.Summary{}, nil
	}

	// Build session IDs array
	sessionIDs := make([]string, len(sessionKeys))
	for i, key := range sessionKeys {
		sessionIDs[i] = key.SessionID
	}

	// Query all summaries for all sessions (always filter deleted records)
	summaryQuery := fmt.Sprintf(`SELECT session_id, filter_key, summary FROM %s
		WHERE app_name = $1 AND user_id = $2 AND session_id = ANY($3)
		AND (expires_at IS NULL OR expires_at > $4)
		AND deleted_at IS NULL`, s.tableSessionSummaries)

	// Query all summaries for all sessions
	summariesMap := make(map[string]map[string]*session.Summary)
	err := s.pgClient.Query(ctx, func(rows *sql.Rows) error {
		for rows.Next() {
			var sessionID, filterKey string
			var summaryBytes []byte
			if err := rows.Scan(&sessionID, &filterKey, &summaryBytes); err != nil {
				return err
			}

			var sum session.Summary
			if err := json.Unmarshal(summaryBytes, &sum); err != nil {
				return fmt.Errorf("unmarshal summary failed: %w", err)
			}

			if summariesMap[sessionID] == nil {
				summariesMap[sessionID] = make(map[string]*session.Summary)
			}
			summariesMap[sessionID][filterKey] = &sum
		}
		return nil
	}, summaryQuery, sessionKeys[0].AppName, sessionKeys[0].UserID, sessionIDs, time.Now())

	if err != nil {
		return nil, fmt.Errorf("query summaries failed: %w", err)
	}

	// Build result list in the same order as sessionKeys
	result := make([]map[string]*session.Summary, len(sessionKeys))
	for i, key := range sessionKeys {
		summaries := summariesMap[key.SessionID]
		if summaries == nil {
			summaries = make(map[string]*session.Summary)
		}
		result[i] = summaries
	}

	return result, nil
}

// cleanupExpired removes or soft-deletes all expired sessions and states.
func (s *Service) cleanupExpired() {
	ctx := context.Background()
	s.cleanupExpiredData(ctx, nil)
}

// cleanupExpiredForUser removes or soft-deletes expired sessions for a specific user.
func (s *Service) cleanupExpiredForUser(ctx context.Context, userKey session.UserKey) {
	s.cleanupExpiredData(ctx, &userKey)
}

// cleanupExpiredData is the unified cleanup function that handles both global and user-scoped cleanup.
// If userKey is nil, it cleans up all expired data globally.
// If userKey is provided, it only cleans up expired data for that specific user.
func (s *Service) cleanupExpiredData(ctx context.Context, userKey *session.UserKey) {
	now := time.Now()

	// Define cleanup tasks: table name, TTL, and whether it's session-scoped
	type cleanupTask struct {
		tableName      string
		ttl            time.Duration
		isSessionScope bool // true for session-related tables, false for app/user states
	}

	tasks := []cleanupTask{
		{s.tableSessionStates, s.sessionTTL, true},
		{s.tableSessionEvents, s.sessionTTL, true},
		{s.tableSessionSummaries, s.sessionTTL, true},
		{s.tableAppStates, s.appStateTTL, false},
		{s.tableUserStates, s.userStateTTL, false},
	}

	for _, task := range tasks {
		// Skip if TTL is not set
		if task.ttl <= 0 {
			continue
		}

		// Skip app_states when cleaning up for a specific user (app states are global)
		if userKey != nil && task.tableName == s.tableAppStates {
			continue
		}

		if s.opts.softDelete {
			s.softDeleteExpiredTable(ctx, task.tableName, now, userKey, task.isSessionScope)
		} else {
			s.hardDeleteExpiredTable(ctx, task.tableName, now, userKey, task.isSessionScope)
		}
	}
}

// softDeleteExpiredTable soft-deletes expired records from a specific table.
func (s *Service) softDeleteExpiredTable(
	ctx context.Context,
	tableName string,
	now time.Time,
	userKey *session.UserKey,
	isSessionScope bool,
) {
	var query string
	var args []any

	if userKey != nil && isSessionScope {
		// User-scoped cleanup for session-related tables
		query = fmt.Sprintf(`UPDATE %s SET deleted_at = $1
			WHERE app_name = $2 AND user_id = $3
			AND expires_at IS NOT NULL AND expires_at <= $1 AND deleted_at IS NULL`, tableName)
		args = []any{now, userKey.AppName, userKey.UserID}
	} else if userKey != nil && !isSessionScope {
		// User-scoped cleanup for user_states table
		query = fmt.Sprintf(`UPDATE %s SET deleted_at = $1
			WHERE app_name = $2 AND user_id = $3
			AND expires_at IS NOT NULL AND expires_at <= $1 AND deleted_at IS NULL`, tableName)
		args = []any{now, userKey.AppName, userKey.UserID}
	} else {
		// Global cleanup
		query = fmt.Sprintf(`UPDATE %s SET deleted_at = $1
			WHERE expires_at IS NOT NULL AND expires_at <= $1 AND deleted_at IS NULL`, tableName)
		args = []any{now}
	}

	_, err := s.pgClient.ExecContext(ctx, query, args...)
	if err != nil {
		log.Errorf("soft delete expired %s failed: %v", tableName, err)
	}
}

// hardDeleteExpiredTable physically removes expired records from a specific table.
func (s *Service) hardDeleteExpiredTable(
	ctx context.Context,
	tableName string,
	now time.Time,
	userKey *session.UserKey,
	isSessionScope bool,
) {
	var query string
	var args []any

	if userKey != nil && isSessionScope {
		// User-scoped cleanup for session-related tables
		query = fmt.Sprintf(`DELETE FROM %s
			WHERE app_name = $1 AND user_id = $2
			AND expires_at IS NOT NULL AND expires_at <= $3`, tableName)
		args = []any{userKey.AppName, userKey.UserID, now}
	} else if userKey != nil && !isSessionScope {
		// User-scoped cleanup for user_states table
		query = fmt.Sprintf(`DELETE FROM %s
			WHERE app_name = $1 AND user_id = $2
			AND expires_at IS NOT NULL AND expires_at <= $3`, tableName)
		args = []any{userKey.AppName, userKey.UserID, now}
	} else {
		// Global cleanup
		query = fmt.Sprintf(`DELETE FROM %s
			WHERE expires_at IS NOT NULL AND expires_at <= $1`, tableName)
		args = []any{now}
	}

	_, err := s.pgClient.ExecContext(ctx, query, args...)
	if err != nil {
		log.Errorf("hard delete expired %s failed: %v", tableName, err)
	}
}

// startCleanupRoutine starts the background cleanup routine.
func (s *Service) startCleanupRoutine() {
	s.cleanupTicker = time.NewTicker(s.opts.cleanupInterval)
	ticker := s.cleanupTicker // Capture ticker to avoid race condition
	go func() {
		defer ticker.Stop()
		for {
			select {
			case <-ticker.C:
				s.cleanupExpired()
			case <-s.cleanupDone:
				return
			}
		}
	}()
}

// stopCleanupRoutine stops the background cleanup routine.
func (s *Service) stopCleanupRoutine() {
	s.cleanupOnce.Do(func() {
		if s.cleanupTicker != nil {
			close(s.cleanupDone)
			s.cleanupTicker = nil
		}
	})
}<|MERGE_RESOLUTION|>--- conflicted
+++ resolved
@@ -665,11 +665,7 @@
 		WHERE app_name = $1 AND user_id = $2 AND session_id = $3
 		AND (expires_at IS NULL OR expires_at > $4)
 		AND deleted_at IS NULL`, s.tableSessionStates)
-<<<<<<< HEAD
-	stateArgs := []any{key.AppName, key.UserID, key.SessionID, time.Now().UTC()}
-=======
-	stateArgs := []interface{}{key.AppName, key.UserID, key.SessionID, time.Now()}
->>>>>>> 7af57889
+	stateArgs := []any{key.AppName, key.UserID, key.SessionID, time.Now()}
 
 	err := s.pgClient.Query(ctx, func(rows *sql.Rows) error {
 		if rows.Next() {
@@ -766,11 +762,7 @@
 		WHERE app_name = $1 AND user_id = $2 AND session_id = $3
 		AND (expires_at IS NULL OR expires_at > $4)
 		AND deleted_at IS NULL`, s.tableSessionSummaries)
-<<<<<<< HEAD
-	summaryArgs := []any{key.AppName, key.UserID, key.SessionID, time.Now().UTC()}
-=======
-	summaryArgs := []interface{}{key.AppName, key.UserID, key.SessionID, time.Now()}
->>>>>>> 7af57889
+	summaryArgs := []any{key.AppName, key.UserID, key.SessionID, time.Now()}
 
 	err = s.pgClient.Query(ctx, func(rows *sql.Rows) error {
 		for rows.Next() {
@@ -831,11 +823,7 @@
 		AND (expires_at IS NULL OR expires_at > $3)
 		AND deleted_at IS NULL
 		ORDER BY updated_at DESC`, s.tableSessionStates)
-<<<<<<< HEAD
-	listArgs := []any{key.AppName, key.UserID, time.Now().UTC()}
-=======
-	listArgs := []interface{}{key.AppName, key.UserID, time.Now()}
->>>>>>> 7af57889
+	listArgs := []any{key.AppName, key.UserID, time.Now()}
 
 	err = s.pgClient.Query(ctx, func(rows *sql.Rows) error {
 		for rows.Next() {
@@ -1238,11 +1226,7 @@
 				LIMIT $6
 			) e ON true
 			ORDER BY s.session_id`, s.tableSessionEvents)
-<<<<<<< HEAD
-		args = []any{sessionIDs, sessionKeys[0].AppName, sessionKeys[0].UserID, time.Now().UTC(), afterTime, limit}
-=======
-		args = []interface{}{sessionIDs, sessionKeys[0].AppName, sessionKeys[0].UserID, time.Now(), afterTime, limit}
->>>>>>> 7af57889
+		args = []any{sessionIDs, sessionKeys[0].AppName, sessionKeys[0].UserID, time.Now(), afterTime, limit}
 	} else {
 		// Without limit: simple query with IN clause
 		query = fmt.Sprintf(`
@@ -1254,11 +1238,7 @@
 			AND created_at > $5
 			AND deleted_at IS NULL
 			ORDER BY session_id, created_at DESC`, s.tableSessionEvents)
-<<<<<<< HEAD
-		args = []any{sessionKeys[0].AppName, sessionKeys[0].UserID, sessionIDs, time.Now().UTC(), afterTime}
-=======
-		args = []interface{}{sessionKeys[0].AppName, sessionKeys[0].UserID, sessionIDs, time.Now(), afterTime}
->>>>>>> 7af57889
+		args = []any{sessionKeys[0].AppName, sessionKeys[0].UserID, sessionIDs, time.Now(), afterTime}
 	}
 
 	// Execute query and group events by session
