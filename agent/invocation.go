--- conflicted
+++ resolved
@@ -75,13 +75,6 @@
 	TransferInfo *TransferInfo
 	// AgentCallbacks contains callbacks for agent operations.
 	AgentCallbacks *Callbacks
-<<<<<<< HEAD
-	// ToolCallbacks contains callbacks for tool operations.
-	ToolCallbacks *tool.Callbacks
-=======
-	// ModelCallbacks contains callbacks for model operations.
-	ModelCallbacks *model.Callbacks
->>>>>>> 2d62c46e
 
 	// StructuredOutput defines how the model should produce structured output for this invocation.
 	StructuredOutput *model.StructuredOutput
