--- conflicted
+++ resolved
@@ -85,20 +85,6 @@
 	}
 }
 
-<<<<<<< HEAD
-// WithInvocationAgentCallbacks set agentCallbacks for the Invocation.
-func WithInvocationAgentCallbacks(agentCallbacks *Callbacks) InvocationOptions {
-	return func(inv *Invocation) {
-		inv.AgentCallbacks = agentCallbacks
-=======
-// WithInvocationModelCallbacks set modelCallbacks for the Invocation.
-func WithInvocationModelCallbacks(modelCallbacks *model.Callbacks) InvocationOptions {
-	return func(inv *Invocation) {
-		inv.ModelCallbacks = modelCallbacks
->>>>>>> 974ed2df
-	}
-}
-
 // WithInvocationStructuredOutput set structuredOutput for the Invocation.
 func WithInvocationStructuredOutput(structuredOutput *model.StructuredOutput) InvocationOptions {
 	return func(inv *Invocation) {
