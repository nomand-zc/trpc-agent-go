--- conflicted
+++ resolved
@@ -86,29 +86,21 @@
 		return
 	}
 
-<<<<<<< HEAD
 	if invocation == nil {
-=======
+		return
+	}
+
 	// 0. If caller supplied explicit messages via RunOptions, prefer them
 	// and skip deriving from session or the single invocation message to
 	// avoid duplication. This supports use cases where the upstream
 	// system maintains the conversation history and passes it in each run.
-	if invocation != nil && len(invocation.RunOptions.Messages) > 0 {
+	if len(invocation.RunOptions.Messages) > 0 {
 		req.Messages = append(req.Messages, invocation.RunOptions.Messages...)
 
 		// Send a preprocessing event and return early.
-		if invocation != nil {
-			evt := event.New(invocation.InvocationID, invocation.AgentName)
-			evt.Object = model.ObjectTypePreprocessingContent
-			evt.Branch = invocation.Branch
-			select {
-			case ch <- evt:
-				log.Debugf("Content request processor: used explicit messages (%d)", len(invocation.RunOptions.Messages))
-			case <-ctx.Done():
-				log.Debugf("Content request processor: context cancelled")
-			}
-		}
->>>>>>> a75f31cc
+		evt := event.New(invocation.InvocationID, invocation.AgentName, event.WithObject(model.ObjectTypePreprocessingContent))
+		log.Debugf("Content request processor: used explicit messages (%d)", len(invocation.RunOptions.Messages))
+		invocation.EmitEventWithInvocation(ctx, ch, evt)
 		return
 	}
 
