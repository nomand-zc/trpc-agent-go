--- conflicted
+++ resolved
@@ -23,6 +23,7 @@
 	"trpc.group/trpc-go/trpc-agent-go/event"
 	"trpc.group/trpc-go/trpc-agent-go/log"
 	"trpc.group/trpc-go/trpc-agent-go/model"
+	"trpc.group/trpc-go/trpc-agent-go/session"
 )
 
 // Content inclusion options.
@@ -128,20 +129,6 @@
 		return
 	}
 
-<<<<<<< HEAD
-	var events []event.Event
-	// Process session events if available and includeContents is not "none".
-	var addedFromSession int
-	if p.IncludeContents != IncludeContentsNone && invocation.Session != nil {
-		events = invocation.Session.GetEvents()
-		sessionMessages := p.getContents(
-			invocation.GetEventFilterKey(), // Current branch for filtering
-			events,
-			invocation.AgentName, // Current agent name for filtering
-		)
-		req.Messages = append(req.Messages, sessionMessages...)
-		addedFromSession = len(sessionMessages)
-=======
 	// 1) Prepend session summary as a system message if enabled and available.
 	// Also get the summary's UpdatedAt to ensure consistency with incremental messages.
 	var summaryUpdatedAt time.Time
@@ -155,9 +142,8 @@
 
 	// 2) Append per-filter messages from session events when allowed.
 	var addedFromSession int
+	var messages []model.Message
 	if p.IncludeContents != IncludeContentsNone && invocation.Session != nil {
-		var messages []model.Message
-
 		if p.AddSessionSummary {
 			// Use incremental messages logic (preserves context integrity).
 			messages = p.getFilterIncrementalMessages(invocation, summaryUpdatedAt)
@@ -168,7 +154,6 @@
 
 		req.Messages = append(req.Messages, messages...)
 		addedFromSession = len(messages)
->>>>>>> 87545579
 	}
 
 	// 3) Include the current invocation message if:
@@ -180,7 +165,7 @@
 	// current branch (e.g. sub agent first turn), include the invocation
 	// message so the sub agent receives the tool arguments as a user input.
 	if invocation.Message.Content != "" &&
-		(invocation.Session == nil || len(events) == 0 || addedFromSession == 0) {
+		(invocation.Session == nil || len(messages) == 0 || addedFromSession == 0) {
 		req.Messages = append(req.Messages, invocation.Message)
 		log.Debugf("Content request processor: added invocation message with role %s (no session or empty session)",
 			invocation.Message.Role)
@@ -236,9 +221,9 @@
 		// Use incremental events only if summaryUpdatedAt is provided.
 		// Otherwise, get all events for this filter.
 		if !summaryUpdatedAt.IsZero() {
-			evs = p.eventsSince(inv.Session.Events, summaryUpdatedAt, filter)
+			evs = p.eventsSince(inv.Session, summaryUpdatedAt, filter)
 		} else {
-			evs = p.eventsInFilter(inv.Session.Events, filter)
+			evs = p.eventsInFilter(inv.Session, filter)
 		}
 	}
 	// Reserve all incremental messages to maintain context integrity.
@@ -255,7 +240,7 @@
 	}
 
 	filter := inv.GetEventFilterKey()
-	evs := p.eventsInFilter(inv.Session.Events, filter)
+	evs := p.eventsInFilter(inv.Session, filter)
 	msgs := p.convertEventsToMessages(evs, inv.AgentName, inv.Branch)
 
 	// Apply MaxHistoryRuns limit if set.
@@ -269,12 +254,14 @@
 
 // eventsSince returns events after the given time and matching the filter key.
 func (p *ContentRequestProcessor) eventsSince(
-	events []event.Event,
+	sess *session.Session,
 	since time.Time,
 	filter string,
 ) []event.Event {
 	var result []event.Event
-	for _, evt := range events {
+	sess.EventMu.RLock()
+	defer sess.EventMu.RUnlock()
+	for _, evt := range sess.Events {
 		if evt.Response != nil && !evt.IsPartial && evt.IsValidContent() &&
 			(p.IncludeContents != IncludeContentsFiltered || evt.Filter(filter)) &&
 			evt.Timestamp.After(since) {
@@ -286,11 +273,13 @@
 
 // eventsInFilter returns all events matching the filter key.
 func (p *ContentRequestProcessor) eventsInFilter(
-	events []event.Event,
+	sess *session.Session,
 	filter string,
 ) []event.Event {
 	var result []event.Event
-	for _, evt := range events {
+	sess.EventMu.RLock()
+	defer sess.EventMu.RUnlock()
+	for _, evt := range sess.Events {
 		if evt.Response != nil && !evt.IsPartial && evt.IsValidContent() &&
 			(p.IncludeContents != IncludeContentsFiltered || evt.Filter(filter)) {
 			result = append(result, evt)
