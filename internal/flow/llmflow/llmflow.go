--- conflicted
+++ resolved
@@ -26,21 +26,6 @@
 	"trpc.group/trpc-go/trpc-agent-go/tool"
 	"trpc.group/trpc-go/trpc-agent-go/tool/function"
 )
-
-// summarizationSkipper is implemented by tools that can indicate whether
-// the flow should skip a post-tool summarization step. This allows tools
-// like AgentTool to mark their tool.response as final for the turn.
-type summarizationSkipper interface {
-	SkipSummarization() bool
-}
-
-// streamInnerPreference is implemented by tools that want to control whether
-// the flow should treat them as streamable (forwarding inner deltas) or fall
-// back to the callable path. When this returns false, the flow will not use
-// the StreamableTool path even if the tool implements it.
-type streamInnerPreference interface {
-	StreamInner() bool
-}
 
 const (
 	defaultChannelBufferSize = 256
@@ -282,48 +267,6 @@
 	return invocation.ModelCallbacks.RunAfterModel(ctx, req, response, nil)
 }
 
-<<<<<<< HEAD
-=======
-// handleFunctionCallsAndSendEvent handles function calls and sends the resulting event to the channel.
-func (f *Flow) handleFunctionCallsAndSendEvent(
-	ctx context.Context,
-	invocation *agent.Invocation,
-	llmEvent *event.Event,
-	tools map[string]tool.Tool,
-	eventChan chan<- *event.Event,
-) (*event.Event, error) {
-	functionResponseEvent, err := f.handleFunctionCalls(
-		ctx,
-		invocation,
-		llmEvent,
-		tools,
-		eventChan,
-	)
-	if err != nil {
-		log.Errorf("Function call handling failed for agent %s: %v", invocation.AgentName, err)
-		errorEvent := event.NewErrorEvent(
-			invocation.InvocationID,
-			invocation.AgentName,
-			model.ErrorTypeFlowError,
-			err.Error(),
-		)
-		select {
-		case eventChan <- errorEvent:
-		case <-ctx.Done():
-			return nil, ctx.Err()
-		}
-		return nil, err
-	} else if functionResponseEvent != nil {
-		select {
-		case eventChan <- functionResponseEvent:
-		case <-ctx.Done():
-			return functionResponseEvent, ctx.Err()
-		}
-	}
-	return functionResponseEvent, nil
-}
-
->>>>>>> 9b2d26a0
 // checkContextCancelled checks if the context is cancelled and returns error if so.
 func (f *Flow) checkContextCancelled(ctx context.Context) error {
 	select {
@@ -391,695 +334,8 @@
 	return responseChan, nil
 }
 
-<<<<<<< HEAD
 // postprocess handles post-LLM call processing using response processors.
 func (f *Flow) postprocess(
-=======
-// handleFunctionCalls executes function calls and creates function response events.
-func (f *Flow) handleFunctionCalls(
-	ctx context.Context,
-	invocation *agent.Invocation,
-	functionCallEvent *event.Event,
-	tools map[string]tool.Tool,
-	eventChan chan<- *event.Event,
-) (*event.Event, error) {
-	if functionCallEvent.Response == nil || len(functionCallEvent.Response.Choices) == 0 {
-		return nil, nil
-	}
-
-	var toolCallResponsesEvents []*event.Event
-	toolCalls := functionCallEvent.Response.Choices[0].Message.ToolCalls
-
-	// If parallel tools are enabled AND multiple tool calls, execute concurrently
-	if f.enableParallelTools && len(toolCalls) > 1 {
-		return f.executeToolCallsInParallel(ctx, invocation, functionCallEvent, toolCalls, tools, eventChan)
-	}
-
-	// Execute each tool call.
-	for i, toolCall := range toolCalls {
-		if err := func(index int, toolCall model.ToolCall) error {
-			ctxWithInvocation, span := trace.Tracer.Start(ctx,
-				fmt.Sprintf("%s %s", itelemetry.SpanNamePrefixExecuteTool, toolCall.Function.Name))
-			defer span.End()
-			choice, err := f.executeToolCall(ctxWithInvocation, invocation, toolCall, tools, i, eventChan)
-			if err != nil {
-				return err
-			}
-			if choice == nil {
-				return nil
-			}
-			choice.Message.ToolName = toolCall.Function.Name
-			toolCallResponseEvent := newToolCallResponseEvent(invocation, functionCallEvent, []model.Choice{*choice})
-
-			if tl, ok := tools[toolCall.Function.Name]; ok {
-				if skipper, ok2 := tl.(summarizationSkipper); ok2 && skipper.SkipSummarization() {
-					if toolCallResponseEvent.Actions == nil {
-						toolCallResponseEvent.Actions = &event.EventActions{}
-					}
-					toolCallResponseEvent.Actions.SkipSummarization = true
-				}
-			}
-			toolCallResponsesEvents = append(toolCallResponsesEvents, toolCallResponseEvent)
-			tl, ok := tools[toolCall.Function.Name]
-			var declaration *tool.Declaration
-			if !ok {
-				declaration = &tool.Declaration{
-					Name:        "<not found>",
-					Description: "<not found>",
-				}
-			} else {
-				declaration = tl.Declaration()
-			}
-			itelemetry.TraceToolCall(span, declaration, toolCall.Function.Arguments, toolCallResponseEvent)
-			return nil
-		}(i, toolCall); err != nil {
-			return nil, err
-		}
-	}
-
-	var mergedEvent *event.Event
-	if len(toolCallResponsesEvents) == 0 {
-		// No explicit tool result events (likely forwarded inner events).
-		// Create minimal tool response messages so the next LLM call has
-		// required tool messages following tool_calls.
-		minimalChoices := make([]model.Choice, 0, len(toolCalls))
-		for _, tc := range toolCalls {
-			minimalChoices = append(minimalChoices, model.Choice{
-				Index: 0,
-				Message: model.Message{
-					Role:   model.RoleTool,
-					ToolID: tc.ID,
-					// Keep Content empty to avoid UI duplication; presence is enough for API.
-				},
-			})
-		}
-		mergedEvent = newToolCallResponseEvent(invocation, functionCallEvent, minimalChoices)
-	} else {
-		mergedEvent = mergeParallelToolCallResponseEvents(toolCallResponsesEvents)
-	}
-
-	// Signal that this event needs to be completed before proceeding.
-	mergedEvent.RequiresCompletion = true
-	mergedEvent.CompletionID = uuid.New().String()
-	if len(toolCallResponsesEvents) > 1 {
-		_, span := trace.Tracer.Start(ctx, fmt.Sprintf("%s (merged)", itelemetry.SpanNamePrefixExecuteTool))
-		itelemetry.TraceMergedToolCalls(span, mergedEvent)
-		span.End()
-	}
-
-	return mergedEvent, nil
-}
-
-// executeToolCallsInParallel executes multiple tool calls concurrently using goroutines.
-func (f *Flow) executeToolCallsInParallel(
-	ctx context.Context,
-	invocation *agent.Invocation,
-	functionCallEvent *event.Event,
-	toolCalls []model.ToolCall,
-	tools map[string]tool.Tool,
-	eventChan chan<- *event.Event,
-) (*event.Event, error) {
-	resultChan := make(chan toolResult, len(toolCalls))
-	var wg sync.WaitGroup
-
-	// Start goroutines for concurrent execution.
-	for i, toolCall := range toolCalls {
-		wg.Add(1)
-		go func(index int, tc model.ToolCall) {
-			defer wg.Done()
-			defer func() {
-				if r := recover(); r != nil {
-					log.Errorf("Tool execution panic for %s (index: %d, ID: %s, agent: %s): %v",
-						tc.Function.Name, index, tc.ID, invocation.AgentName, r)
-					// Send error result to channel.
-					errorChoice := f.createErrorChoice(index, tc.ID, fmt.Sprintf("tool execution panic: %v", r))
-					errorChoice.Message.ToolName = tc.Function.Name
-					errorEvent := newToolCallResponseEvent(invocation, functionCallEvent, []model.Choice{*errorChoice})
-					select {
-					case resultChan <- toolResult{index: index, event: errorEvent}:
-					case <-ctx.Done():
-						// Context cancelled, don't block.
-					}
-				}
-			}()
-
-			ctxWithInvocation, span := trace.Tracer.Start(ctx,
-				fmt.Sprintf("%s %s", itelemetry.SpanNamePrefixExecuteTool, tc.Function.Name))
-			defer span.End()
-
-			choice, err := f.executeToolCall(ctxWithInvocation, invocation, tc, tools, index, eventChan)
-			if err != nil {
-				log.Errorf("Tool execution error for %s (index: %d, ID: %s, agent: %s): %v",
-					tc.Function.Name, index, tc.ID, invocation.AgentName, err)
-				// Send error result to channel.
-				errorChoice := f.createErrorChoice(index, tc.ID, fmt.Sprintf("tool execution error: %v", err))
-				errorChoice.Message.ToolName = tc.Function.Name
-				errorEvent := newToolCallResponseEvent(invocation, functionCallEvent, []model.Choice{*errorChoice})
-				select {
-				case resultChan <- toolResult{index: index, event: errorEvent}:
-				case <-ctx.Done():
-					// Context cancelled, don't block.
-				}
-				return
-			}
-			if choice == nil {
-				// For LongRunning tools that return nil, we still need to send a placeholder.
-				select {
-				case resultChan <- toolResult{index: index, event: nil}:
-				case <-ctx.Done():
-					// Context cancelled, don't block.
-				}
-				return
-			}
-
-			choice.Message.ToolName = tc.Function.Name
-			toolCallResponseEvent := newToolCallResponseEvent(invocation, functionCallEvent, []model.Choice{*choice})
-
-			tl, ok := tools[tc.Function.Name]
-			var declaration *tool.Declaration
-			if !ok {
-				declaration = &tool.Declaration{
-					Name:        "<not found>",
-					Description: "<not found>",
-				}
-			} else {
-				declaration = tl.Declaration()
-			}
-			itelemetry.TraceToolCall(span, declaration, tc.Function.Arguments, toolCallResponseEvent)
-
-			// Send result to channel with context cancellation support.
-			select {
-			case resultChan <- toolResult{
-				index: index,
-				event: toolCallResponseEvent,
-			}:
-			case <-ctx.Done():
-				// Context cancelled, don't block on channel send.
-			}
-		}(i, toolCall)
-	}
-
-	// Wait for all goroutines to complete with context cancellation support.
-	done := make(chan struct{})
-	go func() {
-		wg.Wait()
-		close(resultChan)
-		close(done)
-	}()
-
-	// Collect results and maintain original order.
-	toolCallResponsesEvents := f.collectParallelToolResults(ctx, resultChan, done, len(toolCalls))
-
-	var mergedEvent *event.Event
-	if len(toolCallResponsesEvents) == 0 {
-		// No explicit tool result events (likely forwarded inner events).
-		// Create minimal tool response messages so the next LLM call has
-		// required tool messages following tool_calls.
-		minimalChoices := make([]model.Choice, 0, len(toolCalls))
-		for _, tc := range toolCalls {
-			minimalChoices = append(minimalChoices, model.Choice{
-				Index: 0,
-				Message: model.Message{
-					Role:   model.RoleTool,
-					ToolID: tc.ID,
-				},
-			})
-		}
-		mergedEvent = newToolCallResponseEvent(invocation, functionCallEvent, minimalChoices)
-	} else {
-		mergedEvent = mergeParallelToolCallResponseEvents(toolCallResponsesEvents)
-	}
-
-	// Signal that this event needs to be completed before proceeding.
-	mergedEvent.RequiresCompletion = true
-	mergedEvent.CompletionID = uuid.New().String()
-	if len(toolCallResponsesEvents) > 1 {
-		_, span := trace.Tracer.Start(ctx, fmt.Sprintf("%s (merged)", itelemetry.SpanNamePrefixExecuteTool))
-		itelemetry.TraceMergedToolCalls(span, mergedEvent)
-		span.End()
-	}
-
-	return mergedEvent, nil
-}
-
-// collectParallelToolResults collects results from the result channel and filters out nil events.
-func (f *Flow) collectParallelToolResults(
-	ctx context.Context,
-	resultChan <-chan toolResult,
-	done <-chan struct{},
-	toolCallsCount int,
-) []*event.Event {
-	results := make([]*event.Event, toolCallsCount)
-
-	for {
-		select {
-		case result, ok := <-resultChan:
-			if !ok {
-				// Channel closed, all results received.
-				return f.filterNilEvents(results)
-			}
-			// Add bounds checking to prevent index out of range
-			if result.index >= 0 && result.index < len(results) {
-				results[result.index] = result.event
-			} else {
-				log.Errorf("Tool result index %d out of range [0, %d)", result.index, len(results))
-			}
-		case <-ctx.Done():
-			// Context cancelled, stop waiting for more results.
-			log.Warnf("Context cancelled while waiting for tool results")
-			return f.filterNilEvents(results)
-		case <-done:
-			// All goroutines completed.
-			return f.filterNilEvents(results)
-		}
-	}
-}
-
-// filterNilEvents filters out nil events from a slice of events while preserving order.
-// Pre-allocates capacity to avoid multiple memory allocations.
-func (f *Flow) filterNilEvents(results []*event.Event) []*event.Event {
-	// Pre-allocate with capacity to reduce allocations
-	filtered := make([]*event.Event, 0, len(results))
-	for _, event := range results {
-		if event != nil {
-			filtered = append(filtered, event)
-		}
-	}
-	return filtered
-}
-
-func collectLongRunningToolIDs(ToolCalls []model.ToolCall, tools map[string]tool.Tool) map[string]struct{} {
-	longRunningToolIDs := make(map[string]struct{})
-	for _, toolCall := range ToolCalls {
-		t, ok := tools[toolCall.Function.Name]
-		if !ok {
-			continue
-		}
-		caller, ok := t.(function.LongRunner)
-		if !ok {
-			continue
-		}
-		if caller.LongRunning() {
-			longRunningToolIDs[toolCall.ID] = struct{}{}
-		}
-	}
-	return longRunningToolIDs
-}
-
-// executeToolCall executes a single tool call and returns the choice.
-func (f *Flow) executeToolCall(
-	ctx context.Context,
-	invocation *agent.Invocation,
-	toolCall model.ToolCall,
-	tools map[string]tool.Tool,
-	index int,
-	eventChan chan<- *event.Event,
-) (*model.Choice, error) {
-	// Check if tool exists.
-	tl, exists := tools[toolCall.Function.Name]
-	if !exists {
-		// Compatibility: map sub-agent name calls to transfer_to_agent if present.
-		if mapped := findCompatibleTool(toolCall.Function.Name, tools, invocation); mapped != nil {
-			tl = mapped
-			if newArgs := convertToolArguments(
-				toolCall.Function.Name, toolCall.Function.Arguments,
-				mapped.Declaration().Name,
-			); newArgs != nil {
-				toolCall.Function.Name = mapped.Declaration().Name
-				toolCall.Function.Arguments = newArgs
-			}
-		} else {
-			log.Errorf("CallableTool %s not found (agent=%s, model=%s)",
-				toolCall.Function.Name, invocation.AgentName, invocation.Model.Info().Name)
-			return f.createErrorChoice(index, toolCall.ID, ErrorToolNotFound), nil
-		}
-	}
-
-	log.Debugf("Executing tool %s with args: %s", toolCall.Function.Name, string(toolCall.Function.Arguments))
-
-	// Execute the tool with callbacks.
-	result, err := f.executeToolWithCallbacks(ctx, invocation, toolCall, tl, eventChan)
-	if err != nil {
-		if _, ok := agent.AsStopError(err); ok {
-			return nil, err
-		}
-		return f.createErrorChoice(index, toolCall.ID, err.Error()), nil
-	}
-	//  allow to return nil not provide function response.
-	if r, ok := tl.(function.LongRunner); ok && r.LongRunning() {
-		if result == nil {
-			return nil, nil
-		}
-	}
-
-	// Marshal the result to JSON.
-	resultBytes, err := json.Marshal(result)
-	if err != nil {
-		log.Errorf("Failed to marshal tool result for %s: %v", toolCall.Function.Name, err)
-		return f.createErrorChoice(index, toolCall.ID, ErrorMarshalResult), nil
-	}
-
-	log.Debugf("CallableTool %s executed successfully, result: %s", toolCall.Function.Name, string(resultBytes))
-
-	return &model.Choice{
-		Index: index,
-		Message: model.Message{
-			Role:    model.RoleTool,
-			Content: string(resultBytes),
-			ToolID:  toolCall.ID,
-		},
-	}, nil
-}
-
-// executeToolWithCallbacks executes a tool with before/after callbacks.
-func (f *Flow) executeToolWithCallbacks(
-	ctx context.Context,
-	invocation *agent.Invocation,
-	toolCall model.ToolCall,
-	tl tool.Tool,
-	eventChan chan<- *event.Event,
-) (any, error) {
-	toolDeclaration := tl.Declaration()
-	// Run before tool callbacks if they exist.
-	if invocation.ToolCallbacks != nil {
-		customResult, callbackErr := invocation.ToolCallbacks.RunBeforeTool(
-			ctx,
-			toolCall.Function.Name,
-			toolDeclaration,
-			toolCall.Function.Arguments,
-		)
-		if callbackErr != nil {
-			log.Errorf("Before tool callback failed for %s: %v", toolCall.Function.Name, callbackErr)
-			return nil, fmt.Errorf("tool callback error: %w", callbackErr)
-		}
-		if customResult != nil {
-			// Use custom result from callback.
-			return customResult, nil
-		}
-	}
-
-	// Execute the actual tool.
-	result, err := f.executeTool(ctx, invocation, toolCall, tl, eventChan)
-	if err != nil {
-		return nil, err
-	}
-
-	// Run after tool callbacks if they exist.
-	if invocation.ToolCallbacks != nil {
-		customResult, callbackErr := invocation.ToolCallbacks.RunAfterTool(
-			ctx,
-			toolCall.Function.Name,
-			toolDeclaration,
-			toolCall.Function.Arguments,
-			result,
-			err,
-		)
-		if callbackErr != nil {
-			log.Errorf("After tool callback failed for %s: %v", toolCall.Function.Name, callbackErr)
-			return nil, fmt.Errorf("tool callback error: %w", callbackErr)
-		}
-		if customResult != nil {
-			result = customResult
-		}
-	}
-	return result, nil
-}
-
-// isStreamable returns true if the tool supports streaming and its stream
-// preference is enabled.
-func isStreamable(t tool.Tool) bool {
-	// Check if the tool has a stream preference and if it is enabled.
-	if pref, ok := t.(streamInnerPreference); ok && !pref.StreamInner() {
-		return false
-	}
-	_, ok := t.(tool.StreamableTool)
-	return ok
-}
-
-// executeTool executes the tool based on its capabilities.
-func (f *Flow) executeTool(
-	ctx context.Context,
-	invocation *agent.Invocation,
-	toolCall model.ToolCall,
-	tl tool.Tool,
-	eventChan chan<- *event.Event,
-) (any, error) {
-	// Prefer streaming execution if the tool supports it.
-	if isStreamable(tl) {
-		// Safe to cast since isStreamable checks for StreamableTool.
-		return f.executeStreamableTool(
-			ctx, invocation, toolCall, tl.(tool.StreamableTool), eventChan,
-		)
-	}
-	// Fallback to callable tool execution if supported.
-	if callable, ok := tl.(tool.CallableTool); ok {
-		return f.executeCallableTool(ctx, toolCall, callable)
-	}
-	return nil, fmt.Errorf("unsupported tool type: %T", tl)
-}
-
-// executeCallableTool executes a callable tool.
-func (f *Flow) executeCallableTool(
-	ctx context.Context,
-	toolCall model.ToolCall,
-	tl tool.CallableTool,
-) (any, error) {
-	result, err := tl.Call(ctx, toolCall.Function.Arguments)
-	if err != nil {
-		log.Errorf("CallableTool execution failed for %s: %v", toolCall.Function.Name, err)
-		return nil, fmt.Errorf("%s: %w", ErrorCallableToolExecution, err)
-	}
-	return result, nil
-}
-
-// executeStreamableTool executes a streamable tool.
-func (f *Flow) executeStreamableTool(
-	ctx context.Context,
-	invocation *agent.Invocation,
-	toolCall model.ToolCall,
-	tl tool.StreamableTool,
-	eventChan chan<- *event.Event,
-) (any, error) {
-	reader, err := tl.StreamableCall(ctx, toolCall.Function.Arguments)
-	if err != nil {
-		log.Errorf("StreamableTool execution failed for %s: %v", toolCall.Function.Name, err)
-		return nil, fmt.Errorf("%s: %w", ErrorStreamableToolExecution, err)
-	}
-	defer reader.Close()
-
-	var contents []any
-	for {
-		chunk, err := reader.Recv()
-		if err == io.EOF {
-			break
-		}
-		if err != nil {
-			log.Errorf("StreamableTool execution failed for %s: receive chunk from stream reader failed: %v, "+
-				"may merge incomplete data", toolCall.Function.Name, err)
-			break
-		}
-
-		// Case 1: Raw sub-agent event passthrough
-		if ev, ok := chunk.Content.(*event.Event); ok {
-			if ev.InvocationID == "" {
-				ev.InvocationID = invocation.InvocationID
-			}
-			if ev.Branch == "" {
-				ev.Branch = invocation.Branch
-			}
-			// Suppress forwarding of the inner agent's final full content to avoid
-			// duplicate large blocks in the parent transcript. We still aggregate
-			// its text from deltas for the final tool.response content.
-			forward := true
-			if ev.Response != nil && len(ev.Response.Choices) > 0 {
-				ch := ev.Response.Choices[0]
-				if ch.Delta.Content == "" && ch.Message.Role == model.RoleAssistant && ch.Message.Content != "" && !ev.Response.IsPartial {
-					forward = false
-				}
-			}
-			if forward && eventChan != nil {
-				select {
-				case eventChan <- ev:
-				case <-ctx.Done():
-					return tool.Merge(contents), ctx.Err()
-				default:
-				}
-			}
-			if ev.Response != nil && len(ev.Response.Choices) > 0 {
-				ch := ev.Response.Choices[0]
-				if ch.Delta.Content != "" {
-					contents = append(contents, ch.Delta.Content)
-				} else if ch.Message.Role == model.RoleAssistant && ch.Message.Content != "" {
-					contents = append(contents, ch.Message.Content)
-				}
-			}
-			continue
-		}
-
-		// Case 2: Plain text-like chunk. Emit partial tool.response event.
-		var text string
-		switch v := chunk.Content.(type) {
-		case string:
-			text = v
-		default:
-			if bts, e := json.Marshal(v); e == nil {
-				text = string(bts)
-			} else {
-				text = fmt.Sprintf("%v", v)
-			}
-		}
-		if text != "" {
-			contents = append(contents, text)
-			if eventChan != nil {
-				resp := &model.Response{
-					ID:      uuid.New().String(),
-					Object:  model.ObjectTypeToolResponse,
-					Created: time.Now().Unix(),
-					Model:   invocation.Model.Info().Name,
-					Choices: []model.Choice{{
-						Index:   0,
-						Message: model.Message{Role: model.RoleTool, ToolID: toolCall.ID},
-						Delta:   model.Message{Content: text},
-					}},
-					Timestamp: time.Now(),
-					Done:      false,
-					IsPartial: true,
-				}
-				partial := event.New(
-					invocation.InvocationID,
-					invocation.AgentName,
-					event.WithResponse(resp),
-					event.WithBranch(invocation.Branch),
-				)
-				select {
-				case eventChan <- partial:
-				case <-ctx.Done():
-					return tool.Merge(contents), ctx.Err()
-				default:
-				}
-			}
-		}
-	}
-	// If we forwarded inner events, still return the merged content as the
-	// tool result so it can be recorded in the tool response message for the
-	// next LLM turn (to satisfy providers that require tool messages). The
-	// UI example suppresses printing these aggregated strings to avoid
-	// duplication; they are primarily for model consumption.
-	return tool.Merge(contents), nil
-}
-
-// createErrorChoice creates an error choice for tool execution failures.
-func (f *Flow) createErrorChoice(index int, toolID string, errorMsg string) *model.Choice {
-	return &model.Choice{
-		Index: index,
-		Message: model.Message{
-			Role:    model.RoleTool,
-			Content: errorMsg,
-			ToolID:  toolID,
-		},
-	}
-}
-
-func newToolCallResponseEvent(
-	invocation *agent.Invocation,
-	functionCallEvent *event.Event,
-	functionResponses []model.Choice) *event.Event {
-	// Prepare the response payload and construct via event helpers.
-	resp := &model.Response{
-		ID:        uuid.New().String(),
-		Object:    model.ObjectTypeToolResponse,
-		Created:   time.Now().Unix(),
-		Model:     functionCallEvent.Response.Model,
-		Choices:   functionResponses,
-		Timestamp: time.Now(),
-	}
-
-	return event.New(
-		invocation.InvocationID,
-		invocation.AgentName,
-		event.WithResponse(resp),
-		event.WithBranch(invocation.Branch),
-	)
-}
-
-func mergeParallelToolCallResponseEvents(es []*event.Event) *event.Event {
-	if len(es) == 0 {
-		return nil
-	}
-	if len(es) == 1 {
-		return es[0]
-	}
-
-	// Pre-calculate capacity to avoid multiple slice reallocations
-	totalChoices := 0
-	for _, e := range es {
-		if e != nil && e.Response != nil {
-			totalChoices += len(e.Response.Choices)
-		}
-	}
-
-	mergedChoices := make([]model.Choice, 0, totalChoices)
-	for _, e := range es {
-		// Add nil checks to prevent panic
-		if e != nil && e.Response != nil {
-			mergedChoices = append(mergedChoices, e.Response.Choices...)
-		}
-	}
-	eventID := uuid.New().String()
-
-	// Find a valid base event for metadata.
-	var baseEvent *event.Event
-	for _, e := range es {
-		if e != nil {
-			baseEvent = e
-			break
-		}
-	}
-
-	// Build response payload with appropriate metadata.
-	modelName := "unknown"
-	if baseEvent != nil && baseEvent.Response != nil {
-		modelName = baseEvent.Response.Model
-	}
-
-	resp := &model.Response{
-		ID:        eventID,
-		Object:    model.ObjectTypeToolResponse,
-		Created:   time.Now().Unix(),
-		Model:     modelName,
-		Choices:   mergedChoices,
-		Timestamp: time.Now(),
-	}
-
-	// If we have a base event, carry over invocation, author and branch.
-	var merged *event.Event
-	if baseEvent != nil {
-		merged = event.New(
-			baseEvent.InvocationID,
-			baseEvent.Author,
-			event.WithResponse(resp),
-			event.WithBranch(baseEvent.Branch),
-		)
-	} else {
-		// Fallback: construct without base metadata.
-		merged = event.New("", "", event.WithResponse(resp))
-	}
-	// If any child event prefers skipping summarization, propagate it.
-	for _, e := range es {
-		if e != nil && e.Actions != nil && e.Actions.SkipSummarization {
-			if merged.Actions == nil {
-				merged.Actions = &event.EventActions{}
-			}
-			merged.Actions.SkipSummarization = true
-			break
-		}
-	}
-	return merged
-}
-
-// runResponseProcessors runs the unified response processors pipeline.
-func (f *Flow) runResponseProcessors(
->>>>>>> 9b2d26a0
 	ctx context.Context,
 	invocation *agent.Invocation,
 	llmRequest *model.Request,
@@ -1094,24 +350,4 @@
 	for _, processor := range f.responseProcessors {
 		processor.ProcessResponse(ctx, invocation, llmRequest, llmResponse, eventChan)
 	}
-<<<<<<< HEAD
-=======
-}
-
-// isFinalResponse determines if the event represents a final response.
-func (f *Flow) isFinalResponse(evt *event.Event) bool {
-	if evt == nil {
-		return true
-	}
-
-	if evt.Object == model.ObjectTypeToolResponse {
-		if evt.Actions != nil && evt.Actions.SkipSummarization {
-			return true
-		}
-		return false
-	}
-
-	// Consider response final if it's marked as done and has content or error.
-	return evt.Done && (len(evt.Choices) > 0 || evt.Error != nil)
->>>>>>> 9b2d26a0
 }